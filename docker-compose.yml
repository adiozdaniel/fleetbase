--- conflicted
+++ resolved
@@ -23,7 +23,6 @@
       SOCKETCLUSTER_WORKERS: 10
       SOCKETCLUSTER_BROKERS: 10
 
-<<<<<<< HEAD
   queue:
     build:
       context: .
@@ -49,18 +48,6 @@
       dockerfile: console/Dockerfile
       args:
         ENVIRONMENT: development
-=======
-  # console:
-  #   ports:
-  #     - "4200:4200"
-  #   volumes:
-  #     - ./console:/app/console
-  #   build:
-  #     context: .
-  #     dockerfile: console/Dockerfile
-  #     args:
-  #       ENVIRONMENT: development
->>>>>>> 4dd8a7b2
 
   application:
     build:
@@ -73,7 +60,7 @@
       DATABASE_URL: "mysql://root@database/fleetbase"
       QUEUE_CONNECTION: redis
       CACHE_DRIVER: redis
-      CACHE_PATH: /var/www/html/api/storage/framework/cache
+      CACHE_PATH: /fleetbase/api/storage/framework/cache
       CACHE_URL: tcp://cache
       REDIS_URL: tcp://cache
       SESSION_DOMAIN: localhost
@@ -87,8 +74,6 @@
       - queue
 
   httpd:
-    volumes:
-      - ./api/storage:/var/www/html/api/storage
     build:
       context: .
       dockerfile:  docker/httpd/Dockerfile
