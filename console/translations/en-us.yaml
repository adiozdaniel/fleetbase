app:
  name: Fleetbase
terms:
  new: New
  sort: Sort
  filter: Filer
  columns: Columns
  settings: Settings
  home: Home
  admin: Admin
  logout: Logout
  dashboard: Dashboard
  search: Search
  search-input: Search Input
common: 
  2fa-config: 2FA Config
  account: Account
  admin: Admin
  branding: Branding
  columns: Columns
  dashboard: Dashboard
  date-of-birth: Date of Birth
  delete: Delete
  email: Email
  filesystem: Filesystem
  filter: Filer
  home: Home
  logout: Logout
  mail: Mail
  name: Name
  new: New
  notification-channels: Notification Channels
  notifications: Notifications
  organization: Organization
  overview: Overview
  phone: Your phone number
  profile: Profile
  queue: Queue
  save-button-text: Save Changes
  search-input: Search Input
  search: Search
  services: Services
  settings: Settings
  socket: Socket
  sort: Sort
  two-factor: Two Factor
  uploading: Uploading...
  your-profile: Your Profile
component: 
  two-fa-enforcement-alert:
    message: To enhance the security of your account, your organization requires Two-Factor Authentication (2FA). Enable 2FA in your account settings for an additional layer of protection.
    button-text: Setup 2FA
auth:
  verification:
    header-title: Account Verification
    title: Verify your email address
    message-text: <strong>Almost done!</strong><br> Check your email for a verification code.
    verification-code-text: Enter the verification code you received via email.
    verification-input-label: Verification Code
    verify-button-text: Verify & Continue
    didnt-receive-a-code: Didn't receive a code yet?
    not-sent:
      message: Didn't receive a code yet?
      alternative-choice: Use alternaitve options below to verify your account.
      resend-email: Resend Email
      send-by-sms: Send by SMS
  two-fa:
    verify-code:
      invalid-session-error-notification: Invalid session. Please try again.
      verification-successful-notification: Verification successful!
      verification-code-expired-notification: Verification code has expired. Please request a new one.
      verification-code-failed-notification: Verification failed. Please try again.
    resend-code: 
      verification-code-resent-notification: New verification code sent.
      verification-code-resent-error-notification: Error resending verification code. Please try again.
  forgot-password:
    success-message: Check your email to continue!
    is-sent:  
      title: Almost Done!
      message: <strong>Check your email!</strong><br> We've sent you a magic link to your email which will allow you to reset your password. The link expires in 15 minutes.
    not-sent:
      title: Forgot your password?
      message: <strong>Don't worry, we've got your back.</strong><br> Enter the email you use to login to {appName} and we will send you a secure link to reset your password.
    form:
      email-label: Your email address
      submit-button: OK, Send me a magic link!
      nevermind-button: Nevermind
  login:
    title: Sign in to your account
    no-identity-notification: Did you forget to enter your email?
    no-password-notification: Did you forget to enter your password?
    unverified-notification: Your account needs to be verified to proceed.
    failed-attempt:
      message: <strong>Forgot your password?</strong><br> Click the button below to reset your password.
      button-text: Ok, help me reset!
    form:
      email-label: Email address
      password-label: Password
      remember-me-label: Remember me
      forgot-password-label: Forgot your password?
      sign-in-button: Sign in
      create-account-button: Create a new Account
    slow-connection-message: Experiencing connectivity issues.
  reset-password:
    success-message: Your password has been reset! Login to continue.
    title: Reset your password
    form:
      code:
        label: Your reset code
        help-text: The verification code you received in your email.
      password:
        label: New Password
        help-text: Enter a password at-least 6 characters to continue.
      confirm-password:
        label: Confirm new Password
        help-text: Enter a password at-least 6 characters to continue.
      submit-button: Reset Password
      back-button: Back
console:
  account:
    index: 
      upload-new: Upload new
      phone: Your phone number.
      photos: photos
  admin:
    config:
      database:
        title: Database Configuration
      filesystem:
        title: Filesystem Configuration
      mail:
        title: Mail Configuration
      notification-channels: 
        title: Notification Channels Configuration
      queue:
        title: Queue Configuration
      services:
        title: Services Configuration
      socket:
        title: Socket Configuration
    branding:
      title: Branding
      icon-text: Icon
      upload-new: Upload new
      reset-default: Reset to default
      logo-text: Logo
      theme: Default Theme
    index:
      total-users: Total Users
      total-organizations: Total Organizations
      total-transactions: Total Transactions
    notifications:
      title: Notifications
      notification-settings: Notification Settings
  settings:
    index:
      title: Organization Settings
      organization-name: Organization name
      organization-description: Organization description
      organization-phone: Organization phone number
      organization-currency: Organization currency
      organization-id: Organization ID
      organization-branding: Organization Branding
      logo: Logo
      logo-help-text: Logo for your organization.
      upload-new-logo: Upload new logo
      backdrop: Backdrop
      backdrop-help-text: Optional banner or background image for your organization.
      upload-new-backdrop: Upload new backdrop
  extensions:
    title: Extensions are coming soon!
    message: Please check back in the upcoming versions as we prepare to launch the Extensions repository and marketplace.
  notifications:
    select-all: Select All
    mark-as-read: Mark as Read
    received: >-
        Received:
    message: No notifications to display.
invite:
  for-users:
    invitation-message: You've been invited to join {companyName}
    invitation-sent-message: You've been invited to join the {companyName} organization on {appName}. To accept this invitation, input your invitation code received by email and click continue.
    invitation-code-sent-text: Your invitiation code
    accept-invitation-text: Accept Invitation
onboard:
  index:
    title: Create your account
    welcome-title: <strong>Welcome to {companyName}!</strong><br />
    welcome-text: Complete the details required below to get started.
    full-name: Full name
    full-name-help-text: Your full name
    your-email: Email address
    your-email-help-text: Your email address
    phone: Phone number
    phone-help-text: Your phone number
    organization-name: Organization name
    organization-help-text: Your organization name, all your services and resources will be managed under this organization, later you can create as many organizations as you want or need.
    password: Enter a password
    password-help-text: Your password, make sure it's a good one.
    confirm-password: Confirm your password
    confirm-password-help-text: Just to confirm the password you entered above.
    continue-button-text: Continue
  verify-email:
    header-title: Account Verification
    title: Verify your email address
    message-text: <strong>Almost done!</strong><br> Check your email for a verification code.
    verification-code-text: Enter the verification code you received via email.
    verification-input-label: Verification Code
    verify-button-text: Verify & Continue
    didnt-receive-a-code: Didn't receive a code yet?
    not-sent:
      message: Didn't receive a code yet?
      alternative-choice: Use alternaitve options below to verify your account.
<<<<<<< HEAD
      resent-button-text: Resend Email
      sms-button-text: Send by SMS
=======
      resend-email: Resend Email
      send-by-sms: Send by SMS
>>>>>>> 914a5aba
install:
  installer-header: Installer
  failed-message-sent: The install failed! Click the button below to retry the install.
  retry-install: Retry Install
  start-install: Start Install
layout:
  header:
    menus:
      organization:
        settings: Organization settings
        create-or-join: Create or join organizations
        explore-extensions: Explore extensions
      user:
        view-profile: View profile
        keyboard-shortcuts: Show keyboard shortcuts
        changelog: Changelog<|MERGE_RESOLUTION|>--- conflicted
+++ resolved
@@ -211,13 +211,8 @@
     not-sent:
       message: Didn't receive a code yet?
       alternative-choice: Use alternaitve options below to verify your account.
-<<<<<<< HEAD
-      resent-button-text: Resend Email
-      sms-button-text: Send by SMS
-=======
       resend-email: Resend Email
       send-by-sms: Send by SMS
->>>>>>> 914a5aba
 install:
   installer-header: Installer
   failed-message-sent: The install failed! Click the button below to retry the install.
