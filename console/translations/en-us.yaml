app:
  name: Fleetbase

common: 
  save-button-text: Save Changes
  new: New
  delete: Delete
  sort: Sort
  filter: Filer
  columns: Columns
  settings: Settings
  home: Home
  admin: Admin
  logout: Logout
  dashboard: Dashboard
  search: Search
  uploading: Uploading...
  profile: Profile
  your-profile: Your Profile
  name: Name
  email: Email
  phone: Your phone number
  date-of-birth: Date of Birth
  overview: Overview
  account: Account
  branding: Branding
  notifications: Notifications
  services: Services
  mail: Mail
  filesystem: Filesystem
  queue: Queue
  socket: Socket
  notification-channels: Notification Channels
auth:
  forgot-password:
    success-message: Check your email to continue!
    is-sent:  
      title: Almost Done!
      message: <strong>Check your email!</strong><br> We've sent you a magic link to your email which will allow you to reset your password. The link expires in 15 minutes.
    not-sent:
      title: Forgot your password?
      message: <strong>Don't worry, we've got your back.</strong><br> Enter the email you use to login to {appName} and we will send you a secure link to reset your password.
    form:
      email-label: Your email address
      submit-button: OK, Send me a magic link!
      nevermind-button: Nevermind
  login:
    title: Sign in to your account
    failed-attempt:
      message: <strong>Forgot your password?</strong><br> Click the button below to reset your password.
      button-text: Ok, help me reset!
    form:
      email-label: Email address
      password-label: Password
      remember-me-label: Remember me
      forgot-password-label: Forgot your password?
      sign-in-button: Sign in
      create-account-button: Create a new Account
    slow-connection-message: Experiencing connectivity issues.
  reset-password:
    success-message: Your password has been reset! Login to continue.
    title: Reset your password
    form:
      code:
        label: Your reset code
        help-text: The verification code you received in your email.
      password:
        label: New Password
        help-text: Enter a password at-least 6 characters to continue.
      confirm-password:
        label: Confirm new Password
        help-text: Enter a password at-least 6 characters to continue.
      submit-button: Reset Password
      back-button: Back
console:
  account:
    index: 
      upload-new: Upload new
      phone: Your phone number.
      photos: photos
  admin:
    config:
      database:
        title: Database Configuration
      filesystem:
        title: Filesystem Configuration
      mail:
        title: Mail Configuration
      notification-channels: 
        title: Notification Channels Configuration
      queue:
        title: Queue Configuration
      services:
        title: Services Configuration
      socket:
        title: Socket Configuration
    branding:
      title: Branding
      icon-text: Icon
      upload-new: Upload new
      reset-default: Reset to default
      logo-text: Logo
      theme: Default Theme
    index:
      total-users: Total Users
      total-organizations: Total Organizations
      total-transactions: Total Transactions
    notification:
      title: Notifications
      notification-settings:  Notification Settings
        
  settings:
    index:
      title: Organization Settings
      organization-name: Organization name
      organization-description: Organization description
      organization-phone: Organization phone number
      organization-currency: Organization currency
      organization-id: Organization ID
      organization-branding: Organization Branding
      logo: Logo
      logo-help-text: Logo for your organization.
      upload-new-logo: Upload new logo
      backdrop: Backdrop
      backdrop-help-text: Optional banner or background image for your organization.
      upload-new-backdrop: Upload new backdrop
  extensions:
    title: Extensions are coming soon!
    message: Please check back in the upcoming versions as we prepare to launch the Extensions repository and marketplace.
  notifications:
    select-all:
    mark-as-read:
    


invite:
  for-users:
    invitation-message: You've been invited to join {companyName}
    invitation-sent-message: You've been invited to join the {companyName} organization on {appName}. To accept this invitation, input your invitation code received by email and click continue.
    invitation-code-sent-text: Your invitiation code
    accept-invitation-text: Accept Invitation
onboard:
  index:
    title: Create your account
    welcome-title: <strong>Welcome to {companyName}!</strong><br />
    welcome-text: Complete the details required below to get started.
    fullname: Your full name.
    email: Your email address.
    phone: Your phone number.
    organization-name: Your organization name, all your services and resources will be managed under this organization, later you can create as many organizations as you want or need.
    password: Your password, make sure it's a good one.
    confirm-password: Just to confirm the password you entered above.
    continue-button: Continue
  verify-email:
    title: Verify your email address
    message-text: <strong>Almost done!</strong><br> Check your email for a verification code.
    verification-code-text: Enter the verification code you received via email.
    verify-button-text: Verify & Continue
    not-sent:
      message: Didn't receive an email yet?
      alternative-choice: Use alternaitve options below to verify your account.
      resent-button-text: Resend Email
      sms-button-text: Send by SMS

install:
  failed-message-sent: The install failed! Click the button below to retry the install.
  retry-install: Retry Install
  start-install: Start Install

layout:
  header:
    menus:
      organization:
        settings: Organization settings
        create-or-join: Create or join organizations
        explore-extensions: Explore extensions
      user:
        view-profile: View profile
        keyboard-shortcuts: Show keyboard shortcuts
        changelog: Changelog

<<<<<<< HEAD

phrases:
=======
terms:
  new: New
  sort: Sort
  filter: Filer
  columns: Columns
  settings: Settings
  home: Home
  admin: Admin
  logout: Logout
  dashboard: Dashboard
  search: Search
  search-input: Search Input

common:
  search: Search
>>>>>>> 8dc7d9ff
  search-input: Search Input

<|MERGE_RESOLUTION|>--- conflicted
+++ resolved
@@ -1,6 +1,18 @@
 app:
   name: Fleetbase
 
+terms:
+  new: New
+  sort: Sort
+  filter: Filer
+  columns: Columns
+  settings: Settings
+  home: Home
+  admin: Admin
+  logout: Logout
+  dashboard: Dashboard
+  search: Search
+  search-input: Search Input
 common: 
   save-button-text: Save Changes
   new: New
@@ -14,6 +26,7 @@
   logout: Logout
   dashboard: Dashboard
   search: Search
+  search-input: Search Input
   uploading: Uploading...
   profile: Profile
   your-profile: Your Profile
@@ -31,6 +44,12 @@
   queue: Queue
   socket: Socket
   notification-channels: Notification Channels
+  2fa-config: 2FA Config
+  two-factor: Two Factor
+component: 
+  two-fa-enforcement-alert:
+    message: To enhance the security of your account, your organization requires Two-Factor Authentication (2FA). Enable 2FA in your account settings for an additional layer of protection.
+    button-text: Setup 2FA
 auth:
   forgot-password:
     success-message: Check your email to continue!
@@ -46,6 +65,9 @@
       nevermind-button: Nevermind
   login:
     title: Sign in to your account
+    no-identity-notification: Did you forget to enter your email?
+    no-password-notification: Did you forget to enter your password?
+    unverified-notification: Your account needs to be verified to proceed.
     failed-attempt:
       message: <strong>Forgot your password?</strong><br> Click the button below to reset your password.
       button-text: Ok, help me reset!
@@ -130,9 +152,6 @@
   notifications:
     select-all:
     mark-as-read:
-    
-
-
 invite:
   for-users:
     invitation-message: You've been invited to join {companyName}
@@ -177,27 +196,4 @@
       user:
         view-profile: View profile
         keyboard-shortcuts: Show keyboard shortcuts
-        changelog: Changelog
-
-<<<<<<< HEAD
-
-phrases:
-=======
-terms:
-  new: New
-  sort: Sort
-  filter: Filer
-  columns: Columns
-  settings: Settings
-  home: Home
-  admin: Admin
-  logout: Logout
-  dashboard: Dashboard
-  search: Search
-  search-input: Search Input
-
-common:
-  search: Search
->>>>>>> 8dc7d9ff
-  search-input: Search Input
-
+        changelog: Changelog