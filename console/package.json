{
    "name": "@fleetbase/console",
    "version": "0.3.7",
    "private": true,
    "description": "Fleetbase Console",
    "repository": "https://github.com/fleetbase/fleetbase",
    "license": "MIT",
    "author": "Fleetbase Pte Ltd <hello@fleetbase.io>",
    "directories": {
        "doc": "doc",
        "test": "tests"
    },
    "scripts": {
        "prebuild": "node prebuild.js",
        "build": "pnpm run prebuild && ember build --environment=production",
        "lint": "concurrently \"npm:lint:*(!fix)\" --names \"lint:\"",
        "lint:css": "stylelint \"**/*.css\"",
        "lint:css:fix": "concurrently \"npm:lint:css -- --fix\"",
        "lint:fix": "concurrently \"npm:lint:*:fix\" --names \"fix:\"",
        "lint:hbs": "ember-template-lint .",
        "lint:hbs:fix": "ember-template-lint . --fix",
        "lint:js": "eslint . --cache",
        "lint:js:fix": "eslint . --fix",
        "start": "pnpm run prebuild && ember serve",
        "test": "concurrently \"npm:lint\" \"npm:test:*\" --names \"lint,test:\"",
        "test:ember": "ember test"
    },
    "dependencies": {
<<<<<<< HEAD
        "@fleetbase/ember-core": "link:../packages/ember-core",
        "@fleetbase/ember-ui": "link:../packages/ember-ui",
        "@fleetbase/storefront-engine": "^0.2.6",
        "@fleetbase/fleetops-engine": "^0.3.8",
        "@fleetbase/fleetops-data": "^0.1.6",
=======
        "@fleetbase/ember-core": "^0.2.0",
        "@fleetbase/ember-ui": "^0.2.9",
        "@fleetbase/storefront-engine": "^0.2.7",
        "@fleetbase/fleetops-engine": "^0.4.0",
        "@fleetbase/fleetops-data": "^0.1.7",
>>>>>>> 74770883
        "@fleetbase/dev-engine": "^0.2.0",
        "@fleetbase/iam-engine": "^0.0.8",
        "@fleetbase/leaflet-routing-machine": "^3.2.16",
        "@ember/legacy-built-in-components": "^0.4.1",
        "@fortawesome/ember-fontawesome": "^0.4.1",
        "ember-changeset": "^4.1.2",
        "ember-changeset-validations": "^4.1.1",
        "ember-composable-helpers": "^5.0.0",
        "ember-concurrency": "^3.0.0",
        "ember-concurrency-decorators": "^2.0.3",
        "ember-intl": "6.3.2",
        "ember-math-helpers": "^2.18.2",
        "ember-power-select": "^6.0.1",
        "ember-prism": "^0.13.0",
        "ember-radio-button": "3.0.0-beta.1",
        "ember-tag-input": "^3.1.0",
        "fleetbase-extensions-indexer": "^0.0.4",
        "postcss-at-rules-variables": "^0.3.0",
        "postcss-custom-properties": "^12.1.9",
        "postcss-nth-list": "^1.0.2"
    },
    "devDependencies": {
        "@babel/core": "^7.23.2",
        "@babel/eslint-parser": "^7.22.15",
        "@babel/plugin-proposal-decorators": "^7.23.2",
        "@ember/optional-features": "^2.0.0",
        "@ember/string": "^3.1.1",
        "@ember/test-helpers": "^3.2.0",
        "@fortawesome/fontawesome-svg-core": "^6.4.0",
        "@fortawesome/free-brands-svg-icons": "^6.4.0",
        "@fortawesome/free-solid-svg-icons": "^6.4.0",
        "@glimmer/component": "^1.1.2",
        "@glimmer/tracking": "^1.1.2",
        "@tailwindcss/forms": "^0.5.3",
        "autoprefixer": "^10.4.8",
        "broccoli-asset-rev": "^3.0.0",
        "broccoli-funnel": "^3.0.8",
        "concurrently": "^8.2.2",
        "date-fns": "^2.30.0",
        "dragula": "^3.7.3",
        "ember-auto-import": "^2.6.3",
        "ember-cli": "~5.4.1",
        "ember-cli-app-version": "^6.0.1",
        "ember-cli-babel": "^8.2.0",
        "ember-cli-clean-css": "^3.0.0",
        "ember-cli-dependency-checker": "^3.3.2",
        "ember-cli-dotenv": "^3.1.0",
        "ember-cli-htmlbars": "^6.3.0",
        "ember-cli-inject-live-reload": "^2.1.0",
        "ember-cli-postcss": "^8.2.0",
        "ember-cli-sri": "^2.1.1",
        "ember-cli-string-helpers": "^6.1.0",
        "ember-cli-terser": "^4.0.2",
        "ember-data": "^4.12.5",
        "ember-engines": "^0.8.23",
        "ember-fetch": "^8.1.2",
        "ember-leaflet": "^5.1.1",
        "ember-load-initializers": "^2.1.2",
        "ember-modifier": "^4.1.0",
        "ember-page-title": "^8.0.0",
        "ember-qunit": "^8.0.1",
        "ember-resolver": "^11.0.1",
        "ember-responsive": "^5.0.0",
        "ember-source": "~5.4.0",
        "ember-template-lint": "^5.11.2",
        "ember-wormhole": "^0.6.0",
        "eslint": "^8.52.0",
        "eslint-config-prettier": "^9.0.0",
        "eslint-plugin-ember": "^11.11.1",
        "eslint-plugin-n": "^16.2.0",
        "eslint-plugin-prettier": "^5.0.1",
        "eslint-plugin-qunit": "^8.0.1",
        "fast-glob": "^3.3.0",
        "fs": "0.0.1-security",
        "inter-ui": "^3.19.3",
        "leaflet": "^1.9.4",
        "loader.js": "^4.7.0",
        "normalize.css": "^8.0.1",
        "postcss": "^8.4.21",
        "postcss-conditionals-renewed": "^1.0.0",
        "postcss-each": "^1.1.0",
        "postcss-import": "14.1.0",
        "postcss-mixins": "^9.0.4",
        "postcss-preset-env": "^7.8.2",
        "postcss-simple-vars": "^7.0.0",
        "prettier": "^3.0.3",
        "qunit": "^2.20.0",
        "qunit-dom": "^2.0.0",
        "recast": "^0.23.3",
        "stylelint": "^15.11.0",
        "stylelint-config-standard": "^34.0.0",
        "stylelint-prettier": "^4.0.2",
        "tailwindcss": "^3.1.8",
        "tracked-built-ins": "^3.3.0",
        "webpack": "^5.89.0"
    },
    "engines": {
        "node": ">= 18"
    },
    "ember": {
        "edition": "octane"
    },
    "pnpm": {
        "overrides": {
<<<<<<< HEAD
            "@fleetbase/fleetops-data": "^0.1.6",
            "@fleetbase/ember-core": "link:../packages/ember-core",
            "@fleetbase/ember-ui": "link:../packages/ember-ui"
=======
            "@fleetbase/fleetops-data": "^0.1.7",
            "@fleetbase/ember-core": "^0.2.0",
            "@fleetbase/ember-ui": "^0.2.9"
>>>>>>> 74770883
        }
    },
    "prettier": {
        "trailingComma": "es5",
        "tabWidth": 4,
        "semi": true,
        "singleQuote": true,
        "printWidth": 190,
        "overrides": [
            {
                "files": "*.hbs",
                "options": {
                    "singleQuote": false
                }
            }
        ]
    }
}<|MERGE_RESOLUTION|>--- conflicted
+++ resolved
@@ -26,19 +26,11 @@
         "test:ember": "ember test"
     },
     "dependencies": {
-<<<<<<< HEAD
-        "@fleetbase/ember-core": "link:../packages/ember-core",
-        "@fleetbase/ember-ui": "link:../packages/ember-ui",
-        "@fleetbase/storefront-engine": "^0.2.6",
-        "@fleetbase/fleetops-engine": "^0.3.8",
-        "@fleetbase/fleetops-data": "^0.1.6",
-=======
         "@fleetbase/ember-core": "^0.2.0",
         "@fleetbase/ember-ui": "^0.2.9",
         "@fleetbase/storefront-engine": "^0.2.7",
         "@fleetbase/fleetops-engine": "^0.4.0",
         "@fleetbase/fleetops-data": "^0.1.7",
->>>>>>> 74770883
         "@fleetbase/dev-engine": "^0.2.0",
         "@fleetbase/iam-engine": "^0.0.8",
         "@fleetbase/leaflet-routing-machine": "^3.2.16",
@@ -143,15 +135,9 @@
     },
     "pnpm": {
         "overrides": {
-<<<<<<< HEAD
-            "@fleetbase/fleetops-data": "^0.1.6",
-            "@fleetbase/ember-core": "link:../packages/ember-core",
-            "@fleetbase/ember-ui": "link:../packages/ember-ui"
-=======
             "@fleetbase/fleetops-data": "^0.1.7",
             "@fleetbase/ember-core": "^0.2.0",
             "@fleetbase/ember-ui": "^0.2.9"
->>>>>>> 74770883
         }
     },
     "prettier": {
