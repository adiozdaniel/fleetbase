--- conflicted
+++ resolved
@@ -52,14 +52,6 @@
             this.route('organizations');
             this.route('organization-users', { path: '/:company_id' });
         });
-<<<<<<< HEAD
-
-        this.mount('@fleetbase/dev-engine', {
-            as: 'developers',
-            path: 'developers'
-        });
-=======
->>>>>>> 21ea3f56
     });
     this.route('install');
 });