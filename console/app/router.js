import EmberRouter from '@ember/routing/router';
import config from '@fleetbase/console/config/environment';

export default class Router extends EmberRouter {
    location = config.locationType;
    rootURL = config.rootURL;
}

Router.map(function () {
    this.route('auth', function () {
        this.route('login', { path: '/' });
        this.route('forgot-password');
        this.route('reset-password');
    });
    this.route('onboard', function () {
        this.route('verify-email');
    });
    this.route('invite', { path: 'join' }, function () {
        this.route('for-driver', { path: '/fleet/:public_id' });
        this.route('for-user', { path: '/org/:public_id' });
    });
    this.route('console', { path: '/' }, function () {
        this.route('home', { path: '/' });
        this.route('extensions');
        this.route('notifications');
        this.route('account', function () {
            this.route('virtual', { path: '/:slug/:view' });
        });
        this.route('settings', function () {
            this.route('virtual', { path: '/:slug/:view' });
        });
        this.route('virtual', { path: '/:slug/:view' });
        this.route('admin', function () {
            this.route('config', function () {
                this.route('database');
                this.route('cache');
                this.route('filesystem');
                this.route('mail');
                this.route('notification-channels');
                this.route('queue');
                this.route('services');
                this.route('socket');
            });
            this.route('branding');
            this.route('virtual', { path: '/:slug/:view' });
            this.route('notifications');
        });

        this.mount('@fleetbase/dev-engine', {
            as: 'developers',
            path: 'developers'
        });

        this.mount('@fleetbase/fleetops-engine', {
            as: 'fleet-ops',
            path: 'fleet-ops'
        });

        this.mount('@fleetbase/flespi-engine', {
            as: 'flespi',
            path: 'flespi'
        });

        this.mount('@fleetbase/fleetops-engine', {
            as: 'fleet-ops',
            path: 'fleet-ops',
        });

        this.mount('@fleetbase/iam-engine', {
            as: 'iam',
            path: 'iam'
        });

        this.mount('@fleetbase/storefront-engine', {
            as: 'storefront',
<<<<<<< HEAD
            path: 'storefront',
=======
            path: 'storefront'
>>>>>>> c54d75fa
        });
    });
    this.route('install');
});<|MERGE_RESOLUTION|>--- conflicted
+++ resolved
@@ -73,11 +73,8 @@
 
         this.mount('@fleetbase/storefront-engine', {
             as: 'storefront',
-<<<<<<< HEAD
             path: 'storefront',
-=======
             path: 'storefront'
->>>>>>> c54d75fa
         });
     });
     this.route('install');
