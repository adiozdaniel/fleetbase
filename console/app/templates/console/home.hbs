{{page-title "Dashboard"}}
<Layout::Section::Body class="overflow-y-scroll h-full pt-6">
    <div class="console-home-container mx-auto h-screen space-y-4" {{increase-height-by 300}}>
<<<<<<< HEAD
=======
        <TwoFaEnforcementAlert />
        <div class="grid grid-cols-1 md:grid-cols-12 gap-4">
            <GithubCard class="lg:col-span-4" />
            <FleetbaseBlog class="lg:col-span-8" />
        </div>
>>>>>>> e8f5638c
        <Dashboard @sidebar={{this.sidebarContext}} />
    </div>
</Layout::Section::Body><|MERGE_RESOLUTION|>--- conflicted
+++ resolved
@@ -1,14 +1,8 @@
 {{page-title "Dashboard"}}
 <Layout::Section::Body class="overflow-y-scroll h-full pt-6">
-    <div class="console-home-container mx-auto h-screen space-y-4" {{increase-height-by 300}}>
-<<<<<<< HEAD
-=======
+    <div class="console-home-container mx-auto h-screen space-y-4">
         <TwoFaEnforcementAlert />
-        <div class="grid grid-cols-1 md:grid-cols-12 gap-4">
-            <GithubCard class="lg:col-span-4" />
-            <FleetbaseBlog class="lg:col-span-8" />
-        </div>
->>>>>>> e8f5638c
         <Dashboard @sidebar={{this.sidebarContext}} />
+        <Spacer @height="300px" />
     </div>
 </Layout::Section::Body>