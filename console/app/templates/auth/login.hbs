--- conflicted
+++ resolved
@@ -14,12 +14,7 @@
                 <FaIcon @icon="exclamation-triangle" @size="lg" class="text-yellow-900 mr-4" />
             </div>
             <p class="flex-1 text-sm text-yellow-900 dark:yellow-red-900">
-<<<<<<< HEAD
                 {{t "auth.login.failed-attempt.message" htmlSafe=true}}
-=======
-                <strong>Forgot your password?</strong><br />
-                Click the button below to reset your password.
->>>>>>> 8dc7d9ff
             </p>
         </div>
         <Button @text={{t "auth.login.failed-attempt.button-text"}} @type="warning" @onClick={{this.forgotPassword}} />
@@ -30,37 +25,30 @@
     <input type="hidden" name="remember" value="true" />
     <div class="rounded-md shadow-sm">
         <div>
-<<<<<<< HEAD
-            <Input @value={{this.email}} aria-label={{t "auth.login.form.email-label"}} name="email" @type="email" autocomplete="username" required class="relative block w-full px-3 py-2 text-gray-900 placeholder-gray-500 border border-gray-300 rounded-none appearance-none rounded-t-md focus:outline-none focus:shadow-outline-blue focus:border-blue-300 focus:z-10 sm:text-sm sm:leading-5 dark:text-white dark:bg-gray-700 dark:border-gray-900" placeholder={{t "auth.login.form.email-label"}} disabled={{this.isLoading}} />
-        </div>
-        <div class="-mt-px">
-            <Input @value={{this.password}} aria-label={{t "auth.login.form.password-label"}} name="password" @type="password" autocomplete="current-password" required class="relative block w-full px-3 py-2 text-gray-900 placeholder-gray-500 border border-gray-300 rounded-none appearance-none rounded-b-md focus:outline-none focus:shadow-outline-blue focus:border-blue-300 focus:z-10 sm:text-sm sm:leading-5 dark:text-white dark:bg-gray-700 dark:border-gray-900" placeholder={{t "auth.login.form.password-label"}} disabled={{this.isLoading}} />
-=======
             <Input
                 @value={{this.identity}}
-                aria-label="Email or Phone Number"
+                aria-label={{t "auth.login.form.email-label"}}
                 name="email"
                 @type="email"
                 autocomplete="username"
                 required
                 class="relative block w-full px-3 py-2 text-gray-900 placeholder-gray-500 border border-gray-300 rounded-none appearance-none rounded-t-md focus:outline-none focus:shadow-outline-blue focus:border-blue-300 focus:z-10 sm:text-sm sm:leading-5 dark:text-white dark:bg-gray-700 dark:border-gray-900"
-                placeholder="Email or Phone Number"
+                placeholder={{t "auth.login.form.email-label"}}
                 disabled={{this.isLoading}}
             />
         </div>
         <div class="-mt-px">
             <Input
                 @value={{this.password}}
-                aria-label="Password"
+                aria-label={{t "auth.login.form.password-label"}}
                 name="password"
                 @type="password"
                 autocomplete="current-password"
                 required
                 class="relative block w-full px-3 py-2 text-gray-900 placeholder-gray-500 border border-gray-300 rounded-none appearance-none rounded-b-md focus:outline-none focus:shadow-outline-blue focus:border-blue-300 focus:z-10 sm:text-sm sm:leading-5 dark:text-white dark:bg-gray-700 dark:border-gray-900"
-                placeholder="Password"
+                placeholder{{t "auth.login.form.password-label"}}
                 disabled={{this.isLoading}}
             />
->>>>>>> 8dc7d9ff
         </div>
     </div>
 
@@ -73,18 +61,13 @@
         </div>
 
         <div class="text-sm leading-5">
-<<<<<<< HEAD
-            <a href="javascript:;" {{on "click" this.forgotPassword}} disabled={{this.isLoading}} class="font-medium transition duration-150 ease-in-out text-sky-600 hover:text-sky-500 focus:outline-none focus:underline">
-                {{t "auth.login.form.forgot-password-label"}}
-=======
             <a
                 href="javascript:;"
                 {{on "click" this.forgotPassword}}
                 disabled={{this.isLoading}}
                 class="font-medium transition duration-150 ease-in-out text-sky-600 hover:text-sky-500 focus:outline-none focus:underline"
             >
-                Forgot your password?
->>>>>>> 8dc7d9ff
+                {{t "auth.login.form.forgot-password-label"}}
             </a>
         </div>
     </div>
